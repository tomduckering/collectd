--- conflicted
+++ resolved
@@ -309,17 +309,9 @@
 		size_t entry_copy_size;
 
 		/* We need to copy `entry' since it's const */
-<<<<<<< HEAD
-		entry_copy = smalloc (entry_len);
-		memset (entry_copy, '\0', entry_len);
-		/* sstrncpy() overwrites the trailing '/' */
-		sstrncpy (entry_copy, entry + 1, entry_len - 1);
-=======
 		entry_copy_size = entry_len - 1;
 		entry_copy = smalloc (entry_copy_size);
-		strncpy (entry_copy, entry + 1, entry_copy_size);
-		entry_copy[entry_copy_size - 1] = 0;
->>>>>>> e0df7ed3
+		sstrncpy (entry_copy, entry + 1, entry_copy_size);
 
 		DEBUG("I'm about to add regex entry: %s", entry_copy);
 		ret = ignorelist_append_regex(il, entry_copy);
