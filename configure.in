dnl Process this file with autoconf to produce a configure script.
AC_INIT(collectd, m4_esyscmd(./version-gen.sh))
AC_CONFIG_SRCDIR(src/collectd.c)
AC_CONFIG_HEADERS(src/config.h)
AM_INIT_AUTOMAKE(dist-bzip2)
AC_LANG(C)

AC_PREFIX_DEFAULT("/opt/collectd")

AC_SYS_LARGEFILE

#
# Checks for programs.
#
AC_PROG_CC
AC_PROG_CPP
AC_PROG_INSTALL
AC_PROG_LN_S
AC_PROG_MAKE_SET
AM_PROG_CC_C_O
AM_CONDITIONAL(COMPILER_IS_GCC, test "x$GCC" = "xyes")

dnl configure libtool
AC_DISABLE_STATIC
AC_LIBLTDL_CONVENIENCE
AC_SUBST(LTDLINCL)
AC_SUBST(LIBLTDL)
AC_LIBTOOL_DLOPEN
AC_PROG_LIBTOOL
AC_PROG_LEX
AC_PROG_YACC
PKG_PROG_PKG_CONFIG
AC_CONFIG_SUBDIRS(libltdl)

AC_MSG_CHECKING([for kernel type ($host_os)])
case $host_os in
	*linux*)
	AC_DEFINE([KERNEL_LINUX], 1, [True if program is to be compiled for a Linux kernel])
	ac_system="Linux"
	;;
	*solaris*)
	AC_DEFINE([KERNEL_SOLARIS], 1, [True if program is to be compiled for a Solaris kernel])
	ac_system="Solaris"
	;;
	*darwin*)
	ac_system="Darwin"
	;;
	*)
	ac_system="unknown"
esac
AC_MSG_RESULT([$ac_system])

#
# Checks for header files.
#
AC_HEADER_STDC
AC_HEADER_SYS_WAIT
AC_HEADER_DIRENT

AC_CHECK_HEADERS(stdint.h stdio.h errno.h math.h stdarg.h syslog.h fcntl.h signal.h assert.h sys/types.h sys/socket.h sys/select.h poll.h netdb.h arpa/inet.h sys/resource.h sys/param.h kstat.h regex.h sys/ioctl.h endian.h)

# For ping library
AC_CHECK_HEADERS(netinet/in_systm.h, [], [],
[#if HAVE_STDINT_H
# include <stdint.h>
#endif
#if HAVE_SYS_TYPES_H
# include <sys/types.h>
#endif
])
AC_CHECK_HEADERS(netinet/in.h, [], [],
[#if HAVE_STDINT_H
# include <stdint.h>
#endif
#if HAVE_SYS_TYPES_H
# include <sys/types.h>
#endif
#if HAVE_NETINET_IN_SYSTM_H
# include <netinet/in_systm.h>
#endif
])
AC_CHECK_HEADERS(netinet/ip.h, [], [],
[#if HAVE_STDINT_H
# include <stdint.h>
#endif
#if HAVE_SYS_TYPES_H
# include <sys/types.h>
#endif
#if HAVE_NETINET_IN_SYSTM_H
# include <netinet/in_systm.h>
#endif
#if HAVE_NETINET_IN_H
# include <netinet/in.h>
#endif
])
AC_CHECK_HEADERS(netinet/ip_icmp.h, [], [],
[#if HAVE_STDINT_H
# include <stdint.h>
#endif
#if HAVE_SYS_TYPES_H
# include <sys/types.h>
#endif
#if HAVE_NETINET_IN_SYSTM_H
# include <netinet/in_systm.h>
#endif
#if HAVE_NETINET_IN_H
# include <netinet/in.h>
#endif
#if HAVE_NETINET_IP_H
# include <netinet/ip.h>
#endif
])
AC_CHECK_HEADERS(netinet/ip_var.h, [], [],
[#if HAVE_STDINT_H
# include <stdint.h>
#endif
#if HAVE_SYS_TYPES_H
# include <sys/types.h>
#endif
#if HAVE_NETINET_IN_SYSTM_H
# include <netinet/in_systm.h>
#endif
#if HAVE_NETINET_IN_H
# include <netinet/in.h>
#endif
#if HAVE_NETINET_IP_H
# include <netinet/ip.h>
#endif
])
AC_CHECK_HEADERS(netinet/ip6.h, [], [],
[#if HAVE_STDINT_H
# include <stdint.h>
#endif
#if HAVE_SYS_TYPES_H
# include <sys/types.h>
#endif
#if HAVE_NETINET_IN_SYSTM_H
# include <netinet/in_systm.h>
#endif
#if HAVE_NETINET_IN_H
# include <netinet/in.h>
#endif
])
AC_CHECK_HEADERS(netinet/icmp6.h, [], [],
[#if HAVE_STDINT_H
# include <stdint.h>
#endif
#if HAVE_SYS_TYPES_H
# include <sys/types.h>
#endif
#if HAVE_NETINET_IN_SYSTM_H
# include <netinet/in_systm.h>
#endif
#if HAVE_NETINET_IN_H
# include <netinet/in.h>
#endif
#if HAVE_NETINET_IP6_H
# include <netinet/ip6.h>
#endif
])
AC_CHECK_HEADERS(netinet/tcp.h, [], [],
[#if HAVE_STDINT_H
# include <stdint.h>
#endif
#if HAVE_SYS_TYPES_H
# include <sys/types.h>
#endif
#if HAVE_NETINET_IN_SYSTM_H
# include <netinet/in_systm.h>
#endif
#if HAVE_NETINET_IN_H
# include <netinet/in.h>
#endif
#if HAVE_NETINET_IP_H
# include <netinet/ip.h>
#endif
])
AC_CHECK_HEADERS(netinet/udp.h, [], [],
[#if HAVE_STDINT_H
# include <stdint.h>
#endif
#if HAVE_SYS_TYPES_H
# include <sys/types.h>
#endif
#if HAVE_NETINET_IN_SYSTM_H
# include <netinet/in_systm.h>
#endif
#if HAVE_NETINET_IN_H
# include <netinet/in.h>
#endif
#if HAVE_NETINET_IP_H
# include <netinet/ip.h>
#endif
])

# For cpu modules
AC_CHECK_HEADERS(sys/dkstat.h)
if test "x$ac_system" = "xDarwin"
then
	AC_CHECK_HEADERS(mach/mach_init.h mach/host_priv.h mach/mach_error.h mach/mach_host.h mach/mach_port.h mach/mach_types.h mach/message.h mach/processor_set.h mach/processor.h mach/processor_info.h mach/task.h mach/thread_act.h mach/vm_region.h mach/vm_map.h mach/vm_prot.h mach/vm_statistics.h mach/kern_return.h)
	AC_CHECK_HEADERS(CoreFoundation/CoreFoundation.h IOKit/IOKitLib.h IOKit/IOTypes.h IOKit/ps/IOPSKeys.h IOKit/IOBSD.h IOKit/storage/IOBlockStorageDriver.h)
fi
AC_CHECK_HEADERS(sys/sysctl.h, [], [],
[
#if HAVE_SYS_TYPES_H
#  include <sys/types.h>
#endif
#if HAVE_SYS_PARAM_H
# include <sys/param.h>
#endif
])

# For hddtemp module
AC_CHECK_HEADERS(linux/major.h libgen.h)

# For the battery plugin
AC_CHECK_HEADERS(IOKit/ps/IOPowerSources.h, [], [],
[
#if HAVE_IOKIT_IOKITLIB_H
#  include <IOKit/IOKitLib.h>
#endif
#if HAVE_IOKIT_IOTYPES_H
#  include <IOKit/IOTypes.h>
#endif
])

# For the swap module
AC_CHECK_HEADERS(sys/swap.h, [], [],
[
#if HAVE_SYS_TYPES_H
#  include <sys/types.h>
#endif
#if HAVE_SYS_PARAM_H
# include <sys/param.h>
#endif
])

# For load module
# For the processes plugin
# For users module
AC_CHECK_HEADERS(sys/loadavg.h linux/config.h utmp.h utmpx.h)

# For interface plugin
AC_CHECK_HEADERS(ifaddrs.h)
AC_CHECK_HEADERS(net/if.h, [], [],
[
#if HAVE_SYS_TYPES_H
#  include <sys/types.h>
#endif
#if HAVE_SYS_SOCKET_H
#  include <sys/socket.h>
#endif
])
AC_CHECK_HEADERS(linux/if.h, [], [],
[
#if HAVE_SYS_TYPES_H
#  include <sys/types.h>
#endif
#if HAVE_SYS_SOCKET_H
#  include <sys/socket.h>
#endif
])
AC_CHECK_HEADERS(linux/netdevice.h, [], [],
[
#if HAVE_SYS_TYPES_H
#  include <sys/types.h>
#endif
#if HAVE_SYS_SOCKET_H
#  include <sys/socket.h>
#endif
#if HAVE_LINUX_IF_H
# include <linux/if.h>
#endif
])

# For ipvs module
have_net_ip_vs_h="no"
have_ip_vs_h="no"
if test "x$ac_system" = "xLinux"
then
	AC_CHECK_HEADERS(net/ip_vs.h, [have_net_ip_vs_h="yes"])
	AC_CHECK_HEADERS(ip_vs.h, [have_ip_vs_h="yes"])
fi

# For quota module
AC_CHECK_HEADERS(sys/ucred.h, [], [],
[
#if HAVE_SYS_TYPES_H
#  include <sys/types.h>
#endif
#if HAVE_SYS_PARAM_H
# include <sys/param.h>
#endif
])

# For mount interface
AC_CHECK_HEADERS(sys/mount.h, [], [],
[
#if HAVE_SYS_TYPES_H
#  include <sys/types.h>
#endif
#if HAVE_SYS_PARAM_H
# include <sys/param.h>
#endif
])

# For the email plugin
AC_CHECK_HEADERS(linux/un.h, [], [],
[
#if HAVE_SYS_SOCKET_H
#	include <sys/socket.h>
#endif
])

AC_CHECK_HEADERS(pwd.h grp.h sys/un.h ctype.h limits.h sys/quota.h xfs/xqm.h fs_info.h fshelp.h paths.h mntent.h mnttab.h sys/fstyp.h sys/fs_types.h sys/mntent.h sys/mnttab.h sys/statfs.h sys/statvfs.h sys/vfs.h sys/vfstab.h kvm.h wordexp.h)

# For the dns plugin
AC_CHECK_HEADERS(arpa/nameser.h)
AC_CHECK_HEADERS(arpa/nameser_compat.h, [], [],
[
#if HAVE_ARPA_NAMESER_H
# include <arpa/nameser.h>
#endif
])

AC_CHECK_HEADERS(net/if_arp.h, [], [],
[#if HAVE_SYS_SOCKET_H
# include <sys/socket.h>
#endif
])
AC_CHECK_HEADERS(net/ppp_defs.h)
AC_CHECK_HEADERS(net/if_ppp.h, [], [],
[#if HAVE_NET_PPP_DEFS_H
# include <net/ppp_defs.h>
#endif
])
AC_CHECK_HEADERS(netinet/if_ether.h, [], [],
[#if HAVE_STDINT_H
# include <stdint.h>
#endif
#if HAVE_SYS_TYPES_H
# include <sys/types.h>
#endif
#if HAVE_SYS_SOCKET_H
# include <sys/socket.h>
#endif
#if HAVE_NET_IF_H
# include <net/if.h>
#endif
#if HAVE_NETINET_IN_H
# include <netinet/in.h>
#endif
])

# For the multimeter plugin
have_termios_h="no"
AC_CHECK_HEADERS(termios.h, [have_termios_h="yes"])

#
# Checks for typedefs, structures, and compiler characteristics.
#
AC_C_CONST
AC_TYPE_PID_T
AC_TYPE_SIZE_T
AC_TYPE_UID_T
AC_HEADER_TIME

#
# Checks for library functions.
#
AC_PROG_GCC_TRADITIONAL
AC_CHECK_FUNCS(gettimeofday select strdup strtol getaddrinfo getnameinfo strchr memcpy strstr strcmp strncmp strncpy strlen strncasecmp strcasecmp openlog closelog)

AC_FUNC_STRERROR_R

AC_CACHE_CHECK([for strtok_r],
  [have_strtok_r_default],
  AC_LINK_IFELSE(
    AC_LANG_PROGRAM(
    [[[[
#include <stdlib.h>
#include <stdio.h>
#include <string.h>
    ]]]],
    [[[[
      char buffer[] = "foo,bar,baz";
      char *token;
      char *dummy;
      char *saveptr;

      dummy = buffer;
      saveptr = NULL;
      while ((token = strtok_r (dummy, ",", &saveptr)) != NULL)
      {
	dummy = NULL;
        printf ("token = %s;\n", token);
      }
    ]]]]),
    [have_strtok_r_default="yes"],
    [have_strtok_r_default="no"]
  )
)

if test "x$have_strtok_r_default" = "xno"
then
  SAVE_CFLAGS="$CFLAGS"
  CFLAGS="$CFLAGS -D_REENTRANT=1"

  AC_CACHE_CHECK([if strtok_r needs _REENTRANT],
    [have_strtok_r_reentrant],
    AC_LINK_IFELSE(
      AC_LANG_PROGRAM(
      [[[[
#include <stdlib.h>
#include <stdio.h>
#include <string.h>
      ]]]],
      [[[[
        char buffer[] = "foo,bar,baz";
        char *token;
        char *dummy;
        char *saveptr;

        dummy = buffer;
        saveptr = NULL;
        while ((token = strtok_r (dummy, ",", &saveptr)) != NULL)
        {
	  dummy = NULL;
          printf ("token = %s;\n", token);
        }
      ]]]]),
      [have_strtok_r_reentrant="yes"],
      [AC_MSG_FAILURE([strtok_r isn't available. Please file a bugreport!])]
    )
  )
fi

AC_CHECK_FUNCS(getpwnam_r getgrnam_r setgroups regcomp regerror regexec regfree)

socket_needs_socket="no"
AC_CHECK_FUNCS(socket, [], AC_CHECK_LIB(socket, socket, [socket_needs_socket="yes"], AC_MSG_ERROR(cannot find socket)))
AM_CONDITIONAL(BUILD_WITH_LIBSOCKET, test "x$socket_needs_socket" = "xyes")

nanosleep_needs_rt="no"
AC_CHECK_FUNCS(nanosleep, [], AC_CHECK_LIB(rt, nanosleep, [nanosleep_needs_rt="yes"], AC_MSG_ERROR(cannot find nanosleep)))
AM_CONDITIONAL(BUILD_WITH_LIBRT, test "x$nanosleep_needs_rt" = "xyes")

AC_CHECK_FUNCS(sysctlbyname, [have_sysctlbyname="yes"], [have_sysctlbyname="no"])
AC_CHECK_FUNCS(host_statistics, [have_host_statistics="yes"], [have_host_statistics="no"])
AC_CHECK_FUNCS(processor_info, [have_processor_info="yes"], [have_processor_info="no"])
AC_CHECK_FUNCS(thread_info, [have_thread_info="yes"], [have_thread_info="no"])
AC_CHECK_FUNCS(statfs, [have_statfs="yes"], [have_statfs="no"])
AC_CHECK_FUNCS(statvfs, [have_statvfs="yes"], [have_statvfs="no"])
AC_CHECK_FUNCS(getifaddrs, [have_getifaddrs="yes"], [have_getifaddrs="no"])
AC_CHECK_FUNCS(syslog, [have_syslog="yes"], [have_syslog="no"])
AC_CHECK_FUNCS(getutent, [have_getutent="yes"], [have_getutent="no"])
AC_CHECK_FUNCS(getutxent, [have_getutxent="yes"], [have_getutxent="no"])

# For load module
AC_CHECK_FUNCS(getloadavg, [have_getloadavg="yes"], [have_getloadavg="no"])

# Check for NAN
AC_ARG_WITH(nan-emulation, [AS_HELP_STRING([--with-nan-emulation], [use emulated NAN. For crosscompiling only.])],
[
 if test "x$withval" = "xno"; then
	 nan_type="none"
 else if test "x$withval" = "xyes"; then
	 nan_type="zero"
 else
	 nan_type="$withval"
 fi; fi
],
[nan_type="none"])
if test "x$nan_type" = "xnone"; then
  AC_CACHE_CHECK([whether NAN is defined by default],
    [have_nan_default],
    AC_COMPILE_IFELSE(
      AC_LANG_PROGRAM(
      [[
#include <stdlib.h>
#include <math.h>
static float foo = NAN;
      ]],
      [[
       if (isnan (foo))
        return 0;
       else
	return 1;
      ]]),
      [have_nan_default="yes"],
      [have_nan_default="no"]
    )
  )
  if test "x$have_nan_default" = "xyes"
  then
    nan_type="default"
  fi
fi
if test "x$nan_type" = "xnone"; then
  AC_CACHE_CHECK([whether NAN is defined by __USE_ISOC99],
    [have_nan_isoc],
    AC_COMPILE_IFELSE(
      AC_LANG_PROGRAM(
      [[
#include <stdlib.h>
#define __USE_ISOC99 1
#include <math.h>
static float foo = NAN;
      ]],
      [[
       if (isnan (foo))
        return 0;
       else
	return 1;
      ]]),
      [have_nan_isoc="yes"],
      [have_nan_isoc="no"]
    )
  )
  if test "x$have_nan_isoc" = "xyes"
  then
    nan_type="isoc99"
  fi
fi
if test "x$nan_type" = "xnone"; then
  AC_CACHE_CHECK([whether NAN can be defined by 0/0],
    [have_nan_zero],
    AC_RUN_IFELSE(
      AC_LANG_PROGRAM(
      [[
#include <stdlib.h>
#include <math.h>
#ifdef NAN
# undef NAN
#endif
#define NAN (0.0 / 0.0)
#ifndef isnan
# define isnan(f) ((f) != (f))
#endif
static float foo = NAN;
      ]],
      [[
       if (isnan (foo))
        return 0;
       else
	return 1;
      ]]),
      [have_nan_zero="yes"],
      [have_nan_zero="no"]
    )
  )
  if test "x$have_nan_zero" = "xyes"
  then
    nan_type="zero"
  fi
fi

if test "x$nan_type" = "xdefault"; then
  AC_DEFINE(NAN_STATIC_DEFAULT, 1,
    [Define if NAN is defined by default and can initialize static variables.])
else if test "x$nan_type" = "xisoc99"; then
  AC_DEFINE(NAN_STATIC_ISOC, 1,
    [Define if NAN is defined by __USE_ISOC99 and can initialize static variables.])
else if test "x$nan_type" = "xzero"; then
  AC_DEFINE(NAN_ZERO_ZERO, 1,
    [Define if NAN can be defined as (0.0 / 0.0)])
else
  AC_MSG_ERROR([Didn't find out how to statically initialize variables to NAN. Sorry.])
fi; fi; fi

AC_ARG_WITH(fp-layout, [AS_HELP_STRING([--with-fp-layout], [set the memory layout of doubles. For crosscompiling only.])],
[
 if test "x$withval" = "xnothing"; then
 	fp_layout_type="nothing"
 else if test "x$withval" = "xendianflip"; then
 	fp_layout_type="endianflip"
 else if test "x$withval" = "xintswap"; then
 	fp_layout_type="intswap"
 else
 	AC_MSG_ERROR([Invalid argument for --with-fp-layout. Valid arguments are: nothing, endianflip, intswap]);
fi; fi; fi
],
[fp_layout_type="unknown"])

if test "x$fp_layout_type" = "xunknown"; then
  AC_CACHE_CHECK([if doubles are stored in x86 representation],
    [fp_layout_need_nothing],
    AC_RUN_IFELSE(
      AC_LANG_PROGRAM(
      [[[[
#include <stdlib.h>
#include <stdio.h>
#include <stdint.h>
#include <string.h>
      ]]]],
      [[[[
	uint64_t i0;
	uint64_t i1;
	uint8_t c[8];
	double d;

	d = 8.642135e130; 
	memcpy ((void *) &i0, (void *) &d, 8);

	i1 = i0;
	memcpy ((void *) c, (void *) &i1, 8);

	if ((c[0] == 0x2f) && (c[1] == 0x25)
			&& (c[2] == 0xc0) && (c[3] == 0xc7)
			&& (c[4] == 0x43) && (c[5] == 0x2b)
			&& (c[6] == 0x1f) && (c[7] == 0x5b))
		return (0);
	else
		return (1);
      ]]]]),
      [fp_layout_need_nothing="yes"],
      [fp_layout_need_nothing="no"]
    )
  )
  if test "x$fp_layout_need_nothing" = "xyes"; then
    fp_layout_type="nothing"
  fi
fi
if test "x$fp_layout_type" = "xunknown"; then
  AC_CACHE_CHECK([if endianflip converts to x86 representation],
    [fp_layout_need_endianflip],
    AC_RUN_IFELSE(
      AC_LANG_PROGRAM(
      [[[[
#include <stdlib.h>
#include <stdio.h>
#include <stdint.h>
#include <string.h>
#define endianflip(A) ((((uint64_t)(A) & 0xff00000000000000LL) >> 56) | \
                       (((uint64_t)(A) & 0x00ff000000000000LL) >> 40) | \
                       (((uint64_t)(A) & 0x0000ff0000000000LL) >> 24) | \
                       (((uint64_t)(A) & 0x000000ff00000000LL) >> 8)  | \
                       (((uint64_t)(A) & 0x00000000ff000000LL) << 8)  | \
                       (((uint64_t)(A) & 0x0000000000ff0000LL) << 24) | \
                       (((uint64_t)(A) & 0x000000000000ff00LL) << 40) | \
                       (((uint64_t)(A) & 0x00000000000000ffLL) << 56))
      ]]]],
      [[[[
	uint64_t i0;
	uint64_t i1;
	uint8_t c[8];
	double d;

	d = 8.642135e130; 
	memcpy ((void *) &i0, (void *) &d, 8);

	i1 = endianflip (i0);
	memcpy ((void *) c, (void *) &i1, 8);

	if ((c[0] == 0x2f) && (c[1] == 0x25)
			&& (c[2] == 0xc0) && (c[3] == 0xc7)
			&& (c[4] == 0x43) && (c[5] == 0x2b)
			&& (c[6] == 0x1f) && (c[7] == 0x5b))
		return (0);
	else
		return (1);
      ]]]]),
      [fp_layout_need_endianflip="yes"],
      [fp_layout_need_endianflip="no"]
    )
  )
  if test "x$fp_layout_need_endianflip" = "xyes"; then
    fp_layout_type="endianflip"
  fi
fi
if test "x$fp_layout_type" = "xunknown"; then
  AC_CACHE_CHECK([if intswap converts to x86 representation],
    [fp_layout_need_intswap],
    AC_RUN_IFELSE(
      AC_LANG_PROGRAM(
      [[[[
#include <stdlib.h>
#include <stdio.h>
#include <stdint.h>
#include <string.h>
#define intswap(A)    ((((uint64_t)(A) & 0xffffffff00000000LL) >> 32) | \
                       (((uint64_t)(A) & 0x00000000ffffffffLL) << 32))
      ]]]],
      [[[[
	uint64_t i0;
	uint64_t i1;
	uint8_t c[8];
	double d;

	d = 8.642135e130; 
	memcpy ((void *) &i0, (void *) &d, 8);

	i1 = intswap (i0);
	memcpy ((void *) c, (void *) &i1, 8);

	if ((c[0] == 0x2f) && (c[1] == 0x25)
			&& (c[2] == 0xc0) && (c[3] == 0xc7)
			&& (c[4] == 0x43) && (c[5] == 0x2b)
			&& (c[6] == 0x1f) && (c[7] == 0x5b))
		return (0);
	else
		return (1);
      ]]]]),
      [fp_layout_need_intswap="yes"],
      [fp_layout_need_intswap="no"]
    )
  )
  if test "x$fp_layout_need_intswap" = "xyes"; then
    fp_layout_type="intswap"
  fi
fi

if test "x$fp_layout_type" = "xnothing"; then
  AC_DEFINE(FP_LAYOUT_NEED_NOTHING, 1,
  [Define if doubles are stored in x86 representation.])
else if test "x$fp_layout_type" = "xendianflip"; then
  AC_DEFINE(FP_LAYOUT_NEED_ENDIANFLIP, 1,
  [Define if endianflip is needed to convert to x86 representation.])
else if test "x$fp_layout_type" = "xintswap"; then
  AC_DEFINE(FP_LAYOUT_NEED_INTSWAP, 1,
  [Define if intswap is needed to convert to x86 representation.])
else
  AC_MSG_ERROR([Didn't find out how doubles are stored in memory. Sorry.])
fi; fi; fi

have_getfsstat="no"
AC_CHECK_FUNCS(getfsstat, [have_getfsstat="yes"])
have_getvfsstat="no"
AC_CHECK_FUNCS(getvfsstat, [have_getvfsstat="yes"])
have_listmntent="no"
AC_CHECK_FUNCS(listmntent, [have_listmntent="yes"])

have_getmntent="no"
AC_CHECK_FUNCS(getmntent, [have_getmntent="c"])
if test "x$have_getmntent" = "xno"; then
	AC_CHECK_LIB(sun, getmntent, [have_getmntent="sun"])
fi
if test "x$have_getmntent" = "xno"; then
	AC_CHECK_LIB(seq, getmntent, [have_getmntent="seq"])
fi
if test "x$have_getmntent" = "xno"; then
	AC_CHECK_LIB(gen, getmntent, [have_getmntent="gen"])
fi

if test "x$have_getmntent" = "xc"; then
	AC_CACHE_CHECK([whether getmntent takes one argument],
		[have_one_getmntent],
		AC_COMPILE_IFELSE(
			AC_LANG_PROGRAM([[AC_INCLUDES_DEFAULT
#include <mntent.h>
#include "$srcdir/src/utils_mount.h"]],
				[[
				 FILE *fh;
				 struct mntent *me;
				 fh = setmntent ("/etc/mtab", "r");
				 me = getmntent (fh);
				]]
			),
			[have_one_getmntent="yes"],
			[have_one_getmntent="no"]
		)
	)
	AC_CACHE_CHECK([whether getmntent takes two arguments],
		[have_two_getmntent],
		AC_COMPILE_IFELSE(
			AC_LANG_PROGRAM([[AC_INCLUDES_DEFAULT
#include <sys/mnttab.h>
#include "$srcdir/src/utils_mount.h"]],
				[[
				 FILE *fh;
				 struct mnttab mt;
				 int status;
				 fh = fopen ("/etc/mnttab", "r");
				 status = getmntent (fh, &mt);
				]]
			),
			[have_two_getmntent="yes"],
			[have_two_getmntent="no"]
		)
	)
fi

# Check for different versions of `getmntent' here..

if test "x$have_getmntent" = "xc"; then
	if test "x$have_one_getmntent" = "xyes"; then
		AC_DEFINE(HAVE_ONE_GETMNTENT, 1,
			  [Define if the function getmntent exists and takes one argument.])
	fi
	if test "x$have_two_getmntent" = "xyes"; then
		AC_DEFINE(HAVE_TWO_GETMNTENT, 1,
			  [Define if the function getmntent exists and takes two arguments.])
	fi
fi
if test "x$have_getmntent" = "xsun"; then
	AC_DEFINE(HAVE_SUN_GETMNTENT, 1,
		  [Define if the function getmntent exists. It's the version from libsun.])
fi
if test "x$have_getmntent" = "xseq"; then
	AC_DEFINE(HAVE_SEQ_GETMNTENT, 1,
		  [Define if the function getmntent exists. It's the version from libseq.])
fi
if test "x$have_getmntent" = "xgen"; then
	AC_DEFINE(HAVE_GEN_GETMNTENT, 1,
		  [Define if the function getmntent exists. It's the version from libgen.])
fi

# Check for structures
AC_CHECK_MEMBERS([struct if_data.ifi_ibytes, struct if_data.ifi_opackets, struct if_data.ifi_ierrors],
	[AC_DEFINE(HAVE_STRUCT_IF_DATA, 1, [Define if struct if_data exists and is usable.])],
	[],
	[
	#include <sys/types.h>
	#include <sys/socket.h>
	#include <net/if.h>
	])
AC_CHECK_MEMBERS([struct net_device_stats.rx_bytes, struct net_device_stats.tx_packets, struct net_device_stats.rx_errors],
	[AC_DEFINE(HAVE_STRUCT_NET_DEVICE_STATS, 1, [Define if struct net_device_stats exists and is usable.])],
	[],
	[
	#include <sys/types.h>
	#include <sys/socket.h>
	#include <linux/if.h>
	#include <linux/netdevice.h>
	])

AC_CHECK_MEMBERS([struct udphdr.uh_dport, struct udphdr.uh_sport], [], [],
[#if HAVE_STDINT_H
# include <stdint.h>
#endif
#if HAVE_SYS_TYPES_H
# include <sys/types.h>
#endif
#if HAVE_NETINET_IN_SYSTM_H
# include <netinet/in_systm.h>
#endif
#if HAVE_NETINET_IN_H
# include <netinet/in.h>
#endif
#if HAVE_NETINET_IP_H
# include <netinet/ip.h>
#endif
#if HAVE_NETINET_UDP_H
# include <netinet/udp.h>
#endif
])
AC_CHECK_MEMBERS([struct udphdr.dest, struct udphdr.source], [], [],
[#if HAVE_STDINT_H
# include <stdint.h>
#endif
#if HAVE_SYS_TYPES_H
# include <sys/types.h>
#endif
#if HAVE_NETINET_IN_SYSTM_H
# include <netinet/in_systm.h>
#endif
#if HAVE_NETINET_IN_H
# include <netinet/in.h>
#endif
#if HAVE_NETINET_IP_H
# include <netinet/ip.h>
#endif
#if HAVE_NETINET_UDP_H
# include <netinet/udp.h>
#endif
])

AC_CHECK_MEMBERS([kstat_io_t.nwritten, kstat_io_t.writes, kstat_io_t.nwrites, kstat_io_t.wtime],
	[],
	[],
	[
#if HAVE_KSTAT_H
# include <kstat.h>
#endif
	])

#
# Checks for libraries begin here
#
with_libresolv="yes"
AC_CHECK_LIB(resolv, res_search,
[
	AC_DEFINE(HAVE_LIBRESOLV, 1, [Define to 1 if you have the 'resolv' library (-lresolv).])
],
[with_libresolv="no"])
AM_CONDITIONAL(BUILD_WITH_LIBRESOLV, test "x$with_libresolv" = "xyes")

dnl Check for HAL (hardware abstraction library)
with_libhal="yes"
AC_CHECK_LIB(hal,libhal_device_property_exists,
	     [AC_DEFINE(HAVE_LIBHAL, 1, [Define to 1 if you have 'hal' library])],
	     [with_libhal="no"])
if test "x$with_libhal" = "xyes"; then
	PKG_PROG_PKG_CONFIG
	if test "x$PKG_CONFIG" != "x"; then
		BUILD_WITH_LIBHAL_CFLAGS="`pkg-config --cflags hal`"
		BUILD_WITH_LIBHAL_LIBS="`pkg-config --libs hal`"
		AC_SUBST(BUILD_WITH_LIBHAL_CFLAGS)
		AC_SUBST(BUILD_WITH_LIBHAL_LIBS)
	fi
fi

m4_divert_once([HELP_WITH], [
collectd additional packages:])

# AC_ARG_WITH (package, help-string, [action-if-given], [action-if-not-given])
librrd_cflags=""
librrd_ldflags=""
librrd_threadsafe="yes"
AC_ARG_WITH(rrdtool, [AS_HELP_STRING([--with-rrdtool@<:@=PREFIX@:>@], [Path to rrdtool.])],
[	if test "x$withval" != "xno" && test "x$withval" != "xyes"
	then
		librrd_cflags="-I$withval/include"
		librrd_ldflags="-L$withval/lib"
		with_rrdtool="yes"
	else
		with_rrdtool="$withval"
	fi
], [with_rrdtool="yes"])
if test "x$with_rrdtool" = "xyes"
then
	SAVE_CPPFLAGS="$CPPFLAGS"
	SAVE_LDFLAGS="$LDFLAGS"

	CPPFLAGS="$CPPFLAGS $librrd_cflags"
	LDFLAGS="$LDFLAGS $librrd_ldflags"

	AC_CHECK_HEADERS(rrd.h,, [with_rrdtool="no (rrd.h not found)"])

	CPPFLAGS="$SAVE_CPPFLAGS"
	LDFLAGS="$SAVE_LDFLAGS"
fi
if test "x$with_rrdtool" = "xyes"
then
	SAVE_CPPFLAGS="$CPPFLAGS"
	SAVE_LDFLAGS="$LDFLAGS"

	CPPFLAGS="$CPPFLAGS $librrd_cflags"
	LDFLAGS="$LDFLAGS $librrd_ldflags"

	AC_CHECK_LIB(rrd_th, rrd_update_r,
	[with_rrdtool="yes"
	 librrd_ldflags="$librrd_ldflags -lrrd_th -lm"
	],
	[librrd_threadsafe="no"
	 AC_CHECK_LIB(rrd, rrd_update,
	 [with_rrdtool="yes"
	  librrd_ldflags="$librrd_ldflags -lrrd -lm"
	 ],
	 [with_rrdtool="no (symbol 'rrd_update' not found)"],
	 [-lm])
	],
	[-lm])

	CPPFLAGS="$SAVE_CPPFLAGS"
	LDFLAGS="$SAVE_LDFLAGS"
fi
if test "x$with_rrdtool" = "xyes"
then
	BUILD_WITH_LIBRRD_CFLAGS="$librrd_cflags"
	BUILD_WITH_LIBRRD_LDFLAGS="$librrd_ldflags"
	AC_SUBST(BUILD_WITH_LIBRRD_CFLAGS)
	AC_SUBST(BUILD_WITH_LIBRRD_LDFLAGS)
fi
if test "x$librrd_threadsafe" = "xyes"
then
	AC_DEFINE(HAVE_THREADSAFE_LIBRRD, 1, [Define to 1 if you have the threadsafe rrd library (-lrrd_th).])
fi

AC_ARG_WITH(libpthread, [AS_HELP_STRING([--with-libpthread=@<:@=PREFIX@:>@], [Path to libpthread.])],
[	if test "x$withval" != "xno" -a "x$withval" != "xyes"
	then
		LDFLAGS="$LDFLAGS -L$withval/lib"
		CPPFLAGS="$CPPFLAGS -I$withval/include"
		with_libpthread="yes"
	else
		if test "x$withval" = "xno"
		then
			with_libpthread="no (disabled)"
		fi
	fi
], [with_libpthread="yes"])
if test "x$with_libpthread" = "xyes"
then
	AC_CHECK_LIB(pthread, pthread_create, [with_libpthread="yes"], [with_libpthread="no (libpthread not found)"], [])
fi
if test "x$with_libpthread" = "xyes"
then
	AC_CHECK_HEADERS(pthread.h,, [with_libpthread="no (pthread.h not found)"])
fi
if test "x$with_libpthread" = "xyes"
then
	collect_pthread=1
else
	collect_pthread=0
fi
AC_DEFINE_UNQUOTED(HAVE_LIBPTHREAD, [$collect_pthread],
	[Wether or not to use pthread (POSIX threads) library])
AM_CONDITIONAL(BUILD_WITH_LIBPTHREAD, test "x$with_libpthread" = "xyes")

if test "x$ac_system" = "xSolaris"
then
	with_kstat="yes"
	with_devinfo="yes"
else
	with_kstat="no (Solaris only)"
	with_devinfo="no (Solaris only)"
fi

if test "x$with_kstat" = "xyes"
then
	AC_CHECK_LIB(kstat, kstat_open, [with_kstat="yes"], [with_kstat="no (libkstat not found)"], [])
fi
if test "x$with_kstat" = "xyes"
then
	AC_CHECK_LIB(devinfo, di_init, [with_devinfo="yes"], [with_devinfo="no (not found)"], [])
	AC_CHECK_HEADERS(kstat.h,, [with_kstat="no (kstat.h not found)"])
fi
if test "x$with_kstat" = "xyes"
then
	AC_DEFINE(HAVE_LIBKSTAT, 1,
		  [Define to 1 if you have the 'kstat' library (-lkstat)])
fi
AM_CONDITIONAL(BUILD_WITH_LIBKSTAT, test "x$with_kstat" = "xyes")
AM_CONDITIONAL(BUILD_WITH_LIBDEVINFO, test "x$with_devinfo" = "xyes")

### BEGIN of check for libcurl ###
with_curl_config="curl-config"
with_curl_cflags=""
with_curl_libs=""
AC_ARG_WITH(libcurl, [AS_HELP_STRING([--with-libcurl@<:@=PREFIX@:>@], [Path to libcurl.])],
[
	if test "x$withval" = "xno"
	then
		with_libcurl="no"
	else if test "x$withval" = "xyes"
	then
		with_libcurl="yes"
	else
		if test -f "$withval" && test -x "$withval"
		then
			with_curl_config="$withval"
			with_libcurl="yes"
		else if test -x "$withval/bin/curl-config"
		then
			with_curl_config="$withval/bin/curl-config"
			with_libcurl="yes"
		fi; fi
		with_libcurl="yes"
	fi; fi
],
[
	with_libcurl="yes"
])
if test "x$with_libcurl" = "xyes"
then
	with_curl_cflags=`$with_curl_config --cflags 2>/dev/null`
	curl_config_status=$?

	if test $curl_config_status -ne 0
	then
		with_libcurl="no ($with_curl_config failed)"
	else
		SAVE_CPPFLAGS="$CPPFLAGS"
		CPPFLAGS="$CPPFLAGS $with_curl_cflags"

		AC_CHECK_HEADERS(curl/curl.h, [], [with_libcurl="no (curl/curl.h not found)"], [])

		CPPFLAGS="$SAVE_CPPFLAGS"
	fi
fi
if test "x$with_libcurl" = "xyes"
then
	with_curl_libs=`$with_curl_config --libs 2>/dev/null`
	curl_config_status=$?

	if test $curl_config_status -ne 0
	then
		with_libcurl="no ($with_curl_config failed)"
	else
		AC_CHECK_LIB(curl, curl_easy_init,
		 [with_libcurl="yes"],
		 [with_libcurl="no (symbol 'curl_easy_init' not found)"],
		 [$with_curl_libs])
	fi
fi
if test "x$with_libcurl" = "xyes"
then
	BUILD_WITH_LIBCURL_CFLAGS="$with_curl_cflags"
	BUILD_WITH_LIBCURL_LIBS="$with_curl_libs"
	AC_SUBST(BUILD_WITH_LIBCURL_CFLAGS)
	AC_SUBST(BUILD_WITH_LIBCURL_LIBS)
fi
AM_CONDITIONAL(BUILD_WITH_LIBCURL, test "x$with_libcurl" = "xyes")
### END of check for libcurl ###

with_libiokit="no"
AC_CHECK_LIB(IOKit, IOServiceGetMatchingServices,
[
	with_libiokit="yes"
<<<<<<< HEAD
	collectd_libiokit=1
],
=======
], 
>>>>>>> 540f2619
[
	with_libiokit="no"
])
AM_CONDITIONAL(BUILD_WITH_LIBIOKIT, test "x$with_libiokit" = "xyes")

with_libstatgrab_cflags=""
with_libstatgrab_ldflags=""
AC_ARG_WITH(libstatgrab, [AS_HELP_STRING([--with-libstatgrab@<:@=PREFIX@:>@], [Path to libstatgrab.])],
[
	if test "x$withval" != "xno" \
		&& test "x$withval" != "xyes"
	then
		with_libstatgrab_cflags="-I$withval/include"
		with_libstatgrab_ldflags="-L$withval/lib"
		with_libstatgrab="yes"
	else
		with_libstatgrab="$withval"
	fi
],
[
	if test "x$ac_system" = "xunknown"
	then
		with_libstatgrab="yes"
	else
		with_libstatgrab="no"
	fi
])
with_libstatgrab_pkg_config="yes"
if test "x$with_libstatgrab" = "xyes" \
  && test "x$PKG_CONFIG" != "x"
then
  AC_MSG_CHECKING([pkg-config for libstatgrab])
  temp_result="found"
  $PKG_CONFIG --exists libstatgrab 2>/dev/null
  if test "$?" != "0"
  then
    with_libstatgrab_pkg_config="no"
    temp_result="not found"
  fi
  AC_MSG_RESULT([$temp_result])
else
  AC_MSG_NOTICE([pkg-config not available, trying to guess flags for the statgrab library.])
  with_libstatgrab_pkg_config="no"
  with_libstatgrab_ldflags="$with_libstatgrab_ldflags -lstatgrab"
fi

if test "x$with_libstatgrab" = "xyes" \
  && test "x$with_libstatgrab_pkg_config" = "xyes" \
  && test "x$with_libstatgrab_cflags" = "x"
then
  AC_MSG_CHECKING([for libstatgrab CFLAGS])
  temp_result="`$PKG_CONFIG --cflags libstatgrab`"
  if test "$?" = "0"
  then
    with_libstatgrab_cflags="$temp_result"
  else
    with_libstatgrab="no ($PKG_CONFIG --cflags libstatgrab failed)"
    temp_result="$PKG_CONFIG --cflags libstatgrab failed"
  fi
  AC_MSG_RESULT([$temp_result])
fi

if test "x$with_libstatgrab" = "xyes" \
  && test "x$with_libstatgrab_pkg_config" = "xyes" \
  && test "x$with_libstatgrab_ldflags" = "x"
then
  AC_MSG_CHECKING([for libstatgrab LDFLAGS])
  temp_result="`$PKG_CONFIG --libs libstatgrab`"
  if test "$?" = "0"
  then
    with_libstatgrab_ldflags="$temp_result"
  else
    with_libstatgrab="no ($PKG_CONFIG --libs libstatgrab failed)"
    temp_result="$PKG_CONFIG --libs libstatgrab failed"
  fi
  AC_MSG_RESULT([$temp_result])
fi

if test "x$with_libstatgrab" = "xyes"
then
  SAVE_CPPFLAGS="$CPPFLAGS"
  CPPFLAGS="$CPPFLAGS $with_libstatgrab_cflags"

  AC_CHECK_HEADERS(statgrab.h,
		   [with_libstatgrab="yes"],
		   [with_libstatgrab="no (statgrab.h not found)"])

  CPPFLAGS="$SAVE_CPPFLAGS"
fi

if test "x$with_libstatgrab" = "xyes"
then
  SAVE_CFLAGS="$CFLAGS"
  SAVE_LDFLAGS="$LDFLAGS"

  CFLAGS="$CFLAGS $with_libstatgrab_cflags"
  LDFLAGS="$LDFLAGS $with_libstatgrab_ldflags"

  AC_CHECK_LIB(statgrab, sg_init,
	       [with_libstatgrab="yes"],
	       [with_libstatgrab="no (symbol sg_init not found)"])

  CFLAGS="$SAVE_CFLAGS"
  LDFLAGS="$SAVE_LDFLAGS"
fi

AM_CONDITIONAL(BUILD_WITH_LIBSTATGRAB, test "x$with_libstatgrab" = "xyes")
if test "x$with_libstatgrab" = "xyes"
then
  AC_DEFINE(HAVE_LIBSTATGRAB, 1, [Define to 1 if you have the 'statgrab' library (-lstatgrab)])
  BUILD_WITH_LIBSTATGRAB_CFLAGS="$with_libstatgrab_cflags"
  BUILD_WITH_LIBSTATGRAB_LDFLAGS="$with_libstatgrab_ldflags"
  AC_SUBST(BUILD_WITH_LIBSTATGRAB_CFLAGS)
  AC_SUBST(BUILD_WITH_LIBSTATGRAB_LDFLAGS)
fi

AC_CHECK_LIB(kvm, kvm_getswapinfo, [with_libkvm="yes"], [with_libkvm="no"])
if test "x$with_libkvm" = "xyes"
then
	AC_DEFINE(HAVE_LIBKVM, 1, [Define to 1 if you have the 'kvm' library (-lkvm)])
fi
AM_CONDITIONAL(BUILD_WITH_LIBKVM, test "x$with_libkvm" = "xyes")

with_sensors_cflags=""
with_sensors_ldflags=""
AC_ARG_WITH(lm-sensors, [AS_HELP_STRING([--with-lm-sensors@<:@=PREFIX@:>@], [Path to lm_sensors.])],
[
	if test "x$withval" = "xno"
	then
		with_lm_sensors="no"
	else
		with_lm_sensors="yes"
		if test "x$withval" != "xyes"
		then
			with_sensors_cflags="-I$withval/include"
			with_sensors_ldflags="-L$withval/lib"
			with_lm_sensors="yes"
		fi
	fi
],
[
	if test "x$ac_system" = "xLinux"
	then
		with_lm_sensors="yes"
	else
		with_lm_sensors="no (Linux only library)"
	fi
])
if test "x$with_lm_sensors" = "xyes"
then
	SAVE_CPPFLAGS="$CPPFLAGS"
	CPPFLAGS="$CPPFLAGS $with_sensors_cflags"

#	AC_CHECK_HEADERS(sensors/sensors.h,
#	[
#		AC_DEFINE(HAVE_SENSORS_SENSORS_H, 1, [Define to 1 if you have the <sensors/sensors.h> header file.])
#	],
#	[with_lm_sensors="no (sensors/sensors.h not found)"])
	AC_CHECK_HEADERS(sensors/sensors.h, [], [with_lm_sensors="no (sensors/sensors.h not found)"])

	CPPFLAGS="$SAVE_CPPFLAGS"
fi
if test "x$with_lm_sensors" = "xyes"
then
	SAVE_CPPFLAGS="$CPPFLAGS"
	SAVE_LDFLAGS="$LDFLAGS"
	CPPFLAGS="$CPPFLAGS $with_sensors_cflags"
	LDFLAGS="$LDFLAGS $with_sensors_ldflags"

	AC_CHECK_LIB(sensors, sensors_init,
	[
		AC_DEFINE(HAVE_LIBSENSORS, 1, [Define to 1 if you have the sensors library (-lsensors).])
	],
	[with_lm_sensors="no (libsensors not found)"])

	CPPFLAGS="$SAVE_CPPFLAGS"
	LDFLAGS="$SAVE_LDFLAGS"
fi
if test "x$with_lm_sensors" = "xyes"
then
	BUILD_WITH_LIBSENSORS_CFLAGS="$with_sensors_cflags"
	BUILD_WITH_LIBSENSORS_LDFLAGS="$with_sensors_ldflags"
	AC_SUBST(BUILD_WITH_LIBSENSORS_CFLAGS)
	AC_SUBST(BUILD_WITH_LIBSENSORS_LDFLAGS)
fi
AM_CONDITIONAL(BUILD_WITH_LM_SENSORS, test "x$with_lm_sensors" = "xyes")

with_mysql_config="mysql_config"
with_mysql_cflags=""
with_mysql_libs=""
AC_ARG_WITH(libmysql, [AS_HELP_STRING([--with-libmysql@<:@=PREFIX@:>@], [Path to libmysql.])],
[
	if test "x$withval" = "xno"
	then
		with_libmysql="no"
	else if test "x$withval" = "xyes"
	then
		with_libmysql="yes"
	else
		if test -f "$withval" && test -x "$withval";
		then
			with_mysql_config="$withval"
		else if test -x "$withval/bin/mysql_config"
		then
			with_mysql_config="$withval/bin/mysql_config"
		fi; fi
		with_libmysql="yes"
	fi; fi
],
[
	with_libmysql="yes"
])
if test "x$with_libmysql" = "xyes"
then
	with_mysql_cflags=`$with_mysql_config --cflags 2>/dev/null`
	mysql_config_status=$?

	if test $mysql_config_status -ne 0
	then
		with_libmysql="no"
	else
		SAVE_CPPFLAGS="$CPPFLAGS"
		CPPFLAGS="$CPPFLAGS $with_mysql_cflags"

		AC_CHECK_HEADERS(mysql/mysql.h, [], [with_libmysql="no (mysql/mysql.h not found)"], [])

		CPPFLAGS="$SAVE_CPPFLAGS"
	fi
fi
if test "x$with_libmysql" = "xyes"
then
	with_mysql_libs=`$with_mysql_config --libs 2>/dev/null`
	mysql_config_status=$?

	if test $mysql_config_status -ne 0
	then
		with_libmysql="no"
	else
		AC_CHECK_LIB(mysqlclient, mysql_init,
		 [with_libmysql="yes"],
		 [with_libmysql="no (symbol 'mysql_init' not found)"],
		 [$with_mysql_libs])
	fi
fi
if test "x$with_libmysql" = "xyes"
then
	BUILD_WITH_LIBMYSQL_CFLAGS="$with_mysql_cflags"
	BUILD_WITH_LIBMYSQL_LIBS="$with_mysql_libs"
	AC_SUBST(BUILD_WITH_LIBMYSQL_CFLAGS)
	AC_SUBST(BUILD_WITH_LIBMYSQL_LIBS)
fi
AM_CONDITIONAL(BUILD_WITH_LIBMYSQL, test "x$with_libmysql" = "xyes")

with_own_liboconfig="no"
liboconfig_LDFLAGS="$LDFLAGS"
liboconfig_CPPFLAGS="$CPPFLAGS"
AC_ARG_WITH(liboconfig, [AS_HELP_STRING([--with-liboconfig@<:@=PREFIX@:>@], [Path to liboconfig.])],
[
	if test "x$withval" != "xno" && test "x$withval" != "xyes"
	then
		if test -d "$withval/lib"
		then
			liboconfig_LDFLAGS="$LDFLAGS -L$withval/lib"
		fi
		if test -d "$withval/include"
		then
			liboconfig_CPPFLAGS="$CPPFLAGS -I$withval/include"
		fi
	fi
	if test "x$withval" = "xno"
	then
		AC_MSG_ERROR("liboconfig is required")
	fi
],
[
	with_liboconfig="yes"
])

save_LDFLAGS="$LDFLAGS"
save_CPPFLAGS="$CPPFLAGS"
LDFLAGS="$liboconfig_LDFLAGS"
CPPFLAGS="$liboconfig_CPPFLAGS"
AC_CHECK_LIB(oconfig, oconfig_parse_fh,
[
	with_liboconfig="yes"
	with_own_liboconfig="no"
],
[
	with_liboconfig="yes"
	with_own_liboconfig="yes"
	LDFLAGS="$save_LDFLAGS"
	CPPFLAGS="$save_CPPFLAGS"
])

AM_CONDITIONAL(BUILD_WITH_OWN_LIBOCONFIG, test "x$with_own_liboconfig" = "xyes")
if test "x$with_own_liboconfig" = "xyes"
then
	with_liboconfig="yes (shipped version)"
fi

#with_liboping="yes"
with_own_liboping="no"
liboping_LDFLAGS="$LDFLAGS"
liboping_CPPFLAGS="$CPPFLAGS"
AC_ARG_WITH(liboping, [AS_HELP_STRING([--with-liboping@<:@=PREFIX@:>@], [Path to liboping.])],
[
	if test "x$withval" != "xno" && test "x$withval" != "xyes"
	then
		if test -d "$withval/lib"
		then
			liboping_LDFLAGS="$LDFLAGS -L$withval/lib"
		fi
		if test -d "$withval/include"
		then
			liboping_CPPFLAGS="$CPPFLAGS -I$withval/include"
		fi
	fi
	if test "x$withval" = "xno"
	then
		with_liboping="no"
		with_own_liboping="no"
	else if test "x$withval" = "xyes"
	then
		with_liboping="yes"
	fi; fi
],
[
	with_liboping="yes"
])

if test "x$with_liboping" = "xyes"
then
	save_LDFLAGS="$LDFLAGS"
	save_CPPFLAGS="$CPPFLAGS"
	LDFLAGS="$liboping_LDFLAGS"
	CPPFLAGS="$liboping_CPPFLAGS"
	AC_CHECK_LIB(oping, ping_construct,
	[
		with_liboping="yes"
		with_own_liboping="no"
	],
	[
		with_liboping="yes"
		with_own_liboping="yes"
		LDFLAGS="$save_LDFLAGS"
		CPPFLAGS="$save_CPPFLAGS"
	])
fi
AM_CONDITIONAL(BUILD_WITH_LIBOPING, test "x$with_liboping" = "xyes")
AM_CONDITIONAL(BUILD_WITH_OWN_LIBOPING, test "x$with_own_liboping" = "xyes")

AC_ARG_WITH(libpcap, [AS_HELP_STRING([--with-libpcap@<:@=PREFIX@:>@], [Path to libpcap.])],
[
	if test "x$withval" != "xno" && test "x$withval" != "xyes"
	then
		LDFLAGS="$LDFLAGS -L$withval/lib"
		CPPFLAGS="$CPPFLAGS -I$withval/include"
		with_libpcap="yes"
	else
		with_libpcap="$withval"
	fi
],
[
	with_libpcap="yes"
])
if test "x$with_libpcap" = "xyes"
then
	AC_CHECK_LIB(pcap, pcap_open_live,
	[
		AC_DEFINE(HAVE_LIBPCAP, 1, [Define to 1 if you have the pcap library (-lpcap).])
	], [with_libpcap="no (libpcap not found)"])
fi
if test "x$with_libpcap" = "xyes"
then
	AC_CHECK_HEADERS(pcap.h,
	[
		AC_DEFINE(HAVE_PCAP_H, 1, [Define to 1 if you have the <pcap.h> header file.])
	], [with_libpcap="no (pcap.h not found)"])
fi
if test "x$with_libpcap" = "xyes"
then
	collect_libpcap=1
else
	collect_libpcap=0
fi
AC_DEFINE_UNQUOTED(COLLECT_LIBPCAP, [$collect_libpcap],
	[Wether or not to use the pcap library])
AM_CONDITIONAL(BUILD_WITH_LIBPCAP, test "x$with_libpcap" = "xyes")

perl_interpreter="perl"
AC_ARG_WITH(libperl, [AS_HELP_STRING([--with-libperl@<:@=PREFIX@:>@], [Path to libperl.])],
[
	if test "x$withval" != "xno" && test "x$withval" != "xyes"
	then
		LDFLAGS="$LDFLAGS -L$withval/lib"
		CPPFLAGS="$CPPFLAGS -I$withval/include"
		perl_interpreter="$withval/bin/perl"
		with_libperl="yes"
	else
		with_libperl="$withval"
	fi
],
[
	with_libperl="yes"
])

AC_MSG_CHECKING([for perl])
perl_interpreter=`which "$perl_interpreter" 2> /dev/null`
if test -x "$perl_interpreter"
then
	AC_MSG_RESULT([yes])
else
	perl_interpreter=""
	AC_MSG_RESULT([no])
fi

AC_SUBST(PERL, "$perl_interpreter")

if test "x$with_libperl" = "xyes" -a -n "$perl_interpreter"
then
  SAVE_CFLAGS=$CFLAGS
  SAVE_LDFLAGS=$LDFLAGS
  PERL_CFLAGS=`$perl_interpreter -MExtUtils::Embed -e ccopts`
  PERL_LDFLAGS=`$perl_interpreter -MExtUtils::Embed -e ldopts`
  CFLAGS="$CFLAGS $PERL_CFLAGS"
  LDFLAGS="$LDFLAGS $PERL_LDFLAGS"

  AC_CACHE_CHECK([for libperl],
    [have_libperl],
    AC_LINK_IFELSE(
      AC_LANG_PROGRAM(
      [[
#include <EXTERN.h>
#include <perl.h>
#include <XSUB.h>
      ]],
      [[
       PerlInterpreter *perl = NULL;
       Perl_load_module (perl, PERL_LOADMOD_NOIMPORT,
			 newSVpv ("Collectd::Plugin::FooBar", 24),
			 Nullsv);
      ]]),
      [have_libperl="yes"],
      [have_libperl="no"]
    )
  )

  if test "x$have_libperl" = "xyes"
  then
	  AC_DEFINE(HAVE_LIBPERL, 1, [Define if libperl is present and usable.])
	  AC_SUBST(PERL_CFLAGS)
	  AC_SUBST(PERL_LDFLAGS)
  else
	  with_libperl="no"
  fi

  CFLAGS=$SAVE_CFLAGS
  LDFLAGS=$SAVE_LDFLAGS
else if test -z "$perl_interpreter"; then
  with_libperl="no (no perl interpreter found)"
  have_libperl="no"
fi; fi
AM_CONDITIONAL(BUILD_WITH_LIBPERL, test "x$with_libperl" = "xyes")

if test "x$with_libperl" = "xyes"
then
	SAVE_CFLAGS=$CFLAGS
	SAVE_LDFLAGS=$LDFLAGS
	CFLAGS="$CFLAGS $PERL_CFLAGS"
	LDFLAGS="$LDFLAGS $PERL_LDFLAGS"

	AC_CACHE_CHECK([if perl supports ithreads],
		[have_perl_ithreads],
		AC_LINK_IFELSE(
			AC_LANG_PROGRAM(
			[[
#include <EXTERN.h>
#include <perl.h>
#include <XSUB.h>

#if !defined(USE_ITHREADS)
# error "Perl does not support ithreads!"
#endif /* !defined(USE_ITHREADS) */
			]],
			[[ ]]),
			[have_perl_ithreads="yes"],
			[have_perl_ithreads="no"]
		)
	)

	if test "x$have_perl_ithreads" = "xyes"
	then
		AC_DEFINE(HAVE_PERL_ITHREADS, 1, [Define if Perl supports ithreads.])
	fi

	CFLAGS=$SAVE_CFLAGS
	LDFLAGS=$SAVE_LDFLAGS
fi

AC_ARG_WITH(libiptc, [AS_HELP_STRING([--with-libiptc@<:@=PREFIX@:>@], [Path to libiptc.])],
[
	if test "x$withval" != "xno" && test "x$withval" != "xyes"
	then
		LDFLAGS="$LDFLAGS -L$withval/lib"
		CPPFLAGS="$CPPFLAGS -I$withval/include"
		with_libiptc="yes"
	else
		with_libiptc="$withval"
	fi
],
[
	if test "x$ac_system" = "xLinux"
	then
		with_libiptc="yes"
	else
		with_libiptc="no (Linux only)"
	fi
])
if test "x$with_libiptc" = "xyes"
then
	AC_CHECK_LIB(iptc, iptc_init,
	[
		AC_DEFINE(HAVE_LIBIPTC, 1, [Define to 1 if you have the iptc library (-liptc).])
	], [with_libiptc="no (libiptc not found)"])
fi
if test "x$with_libiptc" = "xyes"
then
	AC_CHECK_HEADERS(libiptc/libiptc.h,
	[
		AC_DEFINE(HAVE_LIBIPTC_LIBIPTC_H, 1, [Define to 1 if you have the <libiptc/libiptc.h> header file.])
	], [with_libiptc="no (libiptc/libiptc.h not found)"])
fi
if test "x$with_libiptc" = "xyes"
then
	collect_libiptc=1
else
	collect_libiptc=0
fi
AM_CONDITIONAL(BUILD_WITH_LIBIPTC, test "x$with_libiptc" = "xyes")

with_snmp_config="net-snmp-config"
with_snmp_cflags=""
with_snmp_libs=""
AC_ARG_WITH(libnetsnmp, [AS_HELP_STRING([--with-libnetsnmp@<:@=PREFIX@:>@], [Path to the Net-SNMPD library.])],
[
	if test "x$withval" = "xno"
	then
		with_libnetsnmp="no"
	else if test "x$withval" = "xyes"
	then
		with_libnetsnmp="yes"
	else
		if test -x "$withval"
		then
			with_snmp_config="$withval"
			with_libnetsnmp="yes"
		else
			with_snmp_config="$withval/bin/net-snmp-config"
			with_libnetsnmp="yes"
		fi
	fi; fi
],
[with_libnetsnmp="yes"])
if test "x$with_libnetsnmp" = "xyes"
then
	with_snmp_cflags=`$with_snmp_config --cflags 2>/dev/null`
	snmp_config_status=$?

	if test $snmp_config_status -ne 0
	then
		with_libnetsnmp="no ($with_snmp_config failed)"
	else
		SAVE_CPPFLAGS="$CPPFLAGS"
		CPPFLAGS="$CPPFLAGS $with_snmp_cflags"
		
		AC_CHECK_HEADERS(net-snmp/net-snmp-config.h, [], [with_libnetsnmp="no (net-snmp/net-snmp-config.h not found)"])

		CPPFLAGS="$SAVE_CPPFLAGS"
	fi
fi
if test "x$with_libnetsnmp" = "xyes"
then
	with_snmp_libs=`$with_snmp_config --libs 2>/dev/null`
	snmp_config_status=$?

	if test $snmp_config_status -ne 0
	then
		with_libnetsnmp="no ($with_snmp_config failed)"
	else
		AC_CHECK_LIB(netsnmp, init_snmp,
		[with_libnetsnmp="yes"],
		[with_libnetsnmp="no (libnetsnmp not found)"],
		[$with_snmp_libs])
	fi
fi
if test "x$with_libnetsnmp" = "xyes"
then
	BUILD_WITH_LIBSNMP_CFLAGS="$with_snmp_cflags"
	BUILD_WITH_LIBSNMP_LIBS="$with_snmp_libs"
	AC_SUBST(BUILD_WITH_LIBSNMP_CFLAGS)
	AC_SUBST(BUILD_WITH_LIBSNMP_LIBS)
fi
AM_CONDITIONAL(BUILD_WITH_LIBNETSNMP, test "x$with_libnetsnmp" = "xyes")

with_upsclient_config="libupsclient-config"
with_upsclient_cflags=""
with_upsclient_libs=""
AC_ARG_WITH(libupsclient, [AS_HELP_STRING([--with-libupsclient@<:@=PREFIX@:>@], [Path to libupsclient.])],
[
	if test "x$withval" = "xno"
	then
		with_libupsclient="no"
	else
		if test "x$withval" != "xyes"
		then
			if test -f "$withval" && test -x "$withval";
			then
				with_upsclient_config="$withval"
			else
				with_upsclient_config="$withval/bin/libupsclient-config"
			fi
		fi
		with_libupsclient="yes"
	fi
],
[
	with_libupsclient="yes"
])
if test "x$with_libupsclient" = "xyes"
then
	with_upsclient_cflags=`$with_upsclient_config --cflags 2>/dev/null`
	upsclient_config_status=$?

	if test $upsclient_config_status -ne 0
	then
		with_libupsclient="no ($with_upsclient_config failed)"
	fi
fi
if test "x$with_libupsclient" = "xyes"
then
	SAVE_CPPFLAGS="$CPPFLAGS"
	CPPFLAGS="$CPPFLAGS $with_upsclient_cflags"

	AC_CHECK_HEADERS(upsclient.h, [], [with_libupsclient="no (upsclient.h not found)"])

	CPPFLAGS="$SAVE_CPPFLAGS"
fi
if test "x$with_libupsclient" = "xyes"
then
	with_upsclient_libs=`$with_upsclient_config --libs 2>/dev/null`
	upsclient_config_status=$?

	if test $upsclient_config_status -ne 0
	then
		with_libupsclient="no ($with_upsclient_config failed)"
	fi
fi
if test "x$with_libupsclient" = "xyes"
then
	AC_CHECK_LIB(upsclient, upscli_connect,
	[
		BUILD_WITH_LIBUPSCLIENT_CFLAGS="$with_upsclient_cflags"
		BUILD_WITH_LIBUPSCLIENT_LIBS="$with_upsclient_libs"
		AC_SUBST(BUILD_WITH_LIBUPSCLIENT_CFLAGS)
		AC_SUBST(BUILD_WITH_LIBUPSCLIENT_LIBS)
	],
	[
		with_libupsclient="no (symbol 'upscli_connect' not found)"
	], [$with_upsclient_libs])
fi
if test "x$with_libupsclient" = "xyes"
then
	SAVE_CPPFLAGS="$CPPFLAGS"
	CPPFLAGS="$CPPFLAGS $with_upsclient_cflags"

	AC_CHECK_TYPES([UPSCONN_t, UPSCONN], [], [],
[#include <stdlib.h>
#include <stdio.h>
#include <upsclient.h>])

	CPPFLAGS="$SAVE_CPPFLAGS"
fi
AM_CONDITIONAL(BUILD_WITH_LIBUPSCLIENT, test "x$with_libupsclient" = "xyes")

### BEGIN of check for libxmms ###
with_xmms_config="xmms-config"
with_xmms_cflags=""
with_xmms_libs=""
AC_ARG_WITH(libxmms, [AS_HELP_STRING([--with-libxmms@<:@=PREFIX@:>@], [Path to libxmms.])],
[
	if test "x$withval" != "xno" -a "x$withval" != "xyes"
	then
		if test -f "$withval" && test -x "$withval";
		then
			with_xmms_config="$withval"
		else if test -x "$withval/bin/xmms-config"
		then
			with_xmms_config="$withval/bin/xmms-config"
		fi; fi
		with_libxmms="yes"
	else if test "x$withval" = "xno"
	then
		with_libxmms="no"
	else
		with_libxmms="yes"
	fi; fi
],
[
	with_libxmms="yes"
])
if test "x$with_libxmms" = "xyes"
then
	with_xmms_cflags=`$with_xmms_config --cflags 2>/dev/null`
	xmms_config_status=$?

	if test $xmms_config_status -ne 0
	then
		with_libxmms="no"
	fi
fi
if test "x$with_libxmms" = "xyes"
then
	with_xmms_libs=`$with_xmms_config --libs 2>/dev/null`
	xmms_config_status=$?

	if test $xmms_config_status -ne 0
	then
		with_libxmms="no"
	fi
fi
if test "x$with_libxmms" = "xyes"
then
	AC_CHECK_LIB(xmms, xmms_remote_get_info,
	[
		BUILD_WITH_LIBXMMS_CFLAGS="$with_xmms_cflags"
		BUILD_WITH_LIBXMMS_LIBS="$with_xmms_libs"
		AC_SUBST(BUILD_WITH_LIBXMMS_CFLAGS)
		AC_SUBST(BUILD_WITH_LIBXMMS_LIBS)
	],
	[
		with_libxmms="no"
	],
	[$with_xmms_libs])
fi
with_libxmms_numeric=0
if test "x$with_libxmms" = "xyes"
then
	with_libxmms_numeric=1
fi
AC_DEFINE_UNQUOTED(HAVE_LIBXMMS, [$with_libxmms_numeric], [Define to 1 if you have the 'xmms' library (-lxmms).])
AM_CONDITIONAL(BUILD_WITH_LIBXMMS, test "x$with_libxmms" = "xyes")
### END of check for libxmms ###

with_libnetlink_cflags=""
with_libnetlink_libs="-lnetlink"
AC_ARG_WITH(libnetlink, [AS_HELP_STRING([--with-libnetlink@<:@=PREFIX@:>@], [Path to libnetlink.])],
[
 echo "libnetlink: withval = $withval"
 if test "x$withval" = "xyes"
 then
	 with_libnetlink="yes"
 else if test "x$withval" = "xno"
 then
	 with_libnetlink="no"
 else
	 if test -d "$withval/include"
	 then
		 with_libnetlink_cflags="-I$withval/include"
		 with_libnetlink_libs="-L$withval/lib -lnetlink"
		 with_libnetlink="yes"
	 else
		 AC_MSG_ERROR("no such directory: $withval/include")
	 fi
 fi; fi
],
[
 if test "x$ac_system" = "xLinux"
 then
	 with_libnetlink="yes"
 else
	 with_libnetlink="no (Linux only library)"
 fi
])
if test "x$with_libnetlink" = "xyes"
then
	SAVE_CFLAGS=$CFLAGS
	CFLAGS="$CFLAGS $with_libnetlink_cflags"

	with_libnetlink="no (libnetlink.h not found)"

	AC_CHECK_HEADERS(libnetlink.h iproute/libnetlink.h linux/libnetlink.h,
	[
	 with_libnetlink="yes"
	 break
	], [],
[#include <stdio.h>
#include <sys/types.h>
#include <asm/types.h>
#include <sys/socket.h>
#include <linux/netlink.h>
#include <linux/rtnetlink.h>])
	AC_CHECK_HEADERS(linux/gen_stats.h linux/pkt_sched.h, [], [],
[#include <stdio.h>
#include <sys/types.h>
#include <asm/types.h>
#include <sys/socket.h>])

	AC_COMPILE_IFELSE(
[#include <stdio.h>
#include <sys/types.h>
#include <asm/types.h>
#include <sys/socket.h>
#include <linux/netlink.h>
#include <linux/rtnetlink.h>

int main (void)
{
	int retval = TCA_STATS2;
	return (retval);
}],
	[AC_DEFINE([HAVE_TCA_STATS2], 1, [True if the enum-member TCA_STATS2 exists])]
	[]);

	AC_COMPILE_IFELSE(
[#include <stdio.h>
#include <sys/types.h>
#include <asm/types.h>
#include <sys/socket.h>
#include <linux/netlink.h>
#include <linux/rtnetlink.h>

int main (void)
{
	int retval = TCA_STATS;
	return (retval);
}],
	[AC_DEFINE([HAVE_TCA_STATS], 1, [True if the enum-member TCA_STATS exists])]
	[]);

	CFLAGS="$SAVE_CFLAGS"
fi
if test "x$with_libnetlink" = "xyes"
then
	AC_CHECK_LIB(netlink, rtnl_open,
		     [with_libnetlink="yes"],
		     [with_libnetlink="no (symbol 'rtnl_open' not found)"],
		     [$with_libnetlink_libs])
fi
if test "x$with_libnetlink" = "xyes"
then
	BUILD_WITH_LIBNETLINK_CFLAGS="$with_libnetlink_cflags"
	BUILD_WITH_LIBNETLINK_LIBS="$with_libnetlink_libs"
	AC_SUBST(BUILD_WITH_LIBNETLINK_CFLAGS)
	AC_SUBST(BUILD_WITH_LIBNETLINK_LIBS)
fi
AM_CONDITIONAL(BUILD_WITH_LIBNETLINK, test "x$with_libnetlink" = "xyes")

dnl Check for libvirt and libxml2 libraries.
with_libxml2="no (pkg-config isn't available)"
with_libxml2_cflags=""
with_libxml2_ldflags=""
with_libvirt="no (pkg-config isn't available)"
with_libvirt_cflags=""
with_libvirt_ldflags=""
PKG_PROG_PKG_CONFIG
if test "x$PKG_CONFIG" != "x"
then
	pkg-config --exists 'libxml-2.0' 2>/dev/null
	if test "$?" = "0"
	then
		with_libxml2="yes"
	else
		with_libxml2="no (pkg-config doesn't know library)"
	fi

	pkg-config --exists libvirt 2>/dev/null
	if test "$?" = "0"
	then
		with_libvirt="yes"
	else
		with_libvirt="no (pkg-config doesn't know library)"
	fi
fi
if test "x$with_libxml2" = "xyes"
then
	with_libxml2_cflags="`pkg-config --cflags libxml-2.0`"
	if test $? -ne 0
	then
		with_libxml2="no"
	fi
	with_libxml2_ldflags="`pkg-config --libs libxml-2.0`"
	if test $? -ne 0
	then
		with_libxml2="no"
	fi
fi
if test "x$with_libxml2" = "xyes"
then
	SAVE_CPPFLAGS="$CPPFLAGS"
	CPPFLAGS="$CPPFLAGS $with_libxml2_cflags"

	AC_CHECK_HEADERS(libxml/parser.h, [],
		      [with_libxml2="no (libxml/parser.h not found)"])

	CPPFLAGS="$SAVE_CPPFLAGS"
fi
if test "x$with_libxml2" = "xyes"
then
	SAVE_CFLAGS="$CFLAGS"
	SAVE_LDFLAGS="$LDFLAGS"

	CFLAGS="$CFLAGS $with_libxml2_cflags"
	LDFLAGS="$LDFLAGS $with_libxml2_ldflags"

	AC_CHECK_LIB(xml2, xmlXPathEval,
		     [with_libxml2="yes"],
		     [with_libxml2="no (symbol xmlXPathEval not found)"])

	CFLAGS="$SAVE_CFLAGS"
	LDFLAGS="$SAVE_LDFLAGS"
fi
dnl Add the right compiler flags and libraries.
if test "x$with_libxml2" = "xyes"; then
	BUILD_WITH_LIBXML2_CFLAGS="$with_libxml2_cflags"
	BUILD_WITH_LIBXML2_LIBS="$with_libxml2_ldflags"
	AC_SUBST(BUILD_WITH_LIBXML2_CFLAGS)
	AC_SUBST(BUILD_WITH_LIBXML2_LIBS)
fi
if test "x$with_libvirt" = "xyes"
then
	with_libvirt_cflags="`pkg-config --cflags libvirt`"
	if test $? -ne 0
	then
		with_libvirt="no"
	fi
	with_libvirt_ldflags="`pkg-config --libs libvirt`"
	if test $? -ne 0
	then
		with_libvirt="no"
	fi
fi
if test "x$with_libvirt" = "xyes"
then
	SAVE_CPPFLAGS="$CPPFLAGS"
	CPPFLAGS="$CPPFLAGS $with_libvirt_cflags"

	AC_CHECK_HEADERS(libvirt/libvirt.h, [],
		      [with_libvirt="no (libvirt/libvirt.h not found)"])

	CPPFLAGS="$SAVE_CPPFLAGS"
fi
if test "x$with_libvirt" = "xyes"
then
	SAVE_CFLAGS="$CFLAGS"
	SAVE_LDFLAGS="$LDFLAGS"

	CFLAGS="$CFLAGS $with_libvirt_cflags"
	LDFLAGS="$LDFLAGS $with_libvirt_ldflags"

	AC_CHECK_LIB(virt, virDomainBlockStats,
		     [with_libvirt="yes"],
		     [with_libvirt="no (symbol virDomainBlockStats not found)"])

	CFLAGS="$SAVE_CFLAGS"
	LDFLAGS="$SAVE_LDFLAGS"
fi
dnl Add the right compiler flags and libraries.
if test "x$with_libvirt" = "xyes"; then
	BUILD_WITH_LIBVIRT_CFLAGS="$with_libvirt_cflags"
	BUILD_WITH_LIBVIRT_LIBS="$with_libvirt_ldflags"
	AC_SUBST(BUILD_WITH_LIBVIRT_CFLAGS)
	AC_SUBST(BUILD_WITH_LIBVIRT_LIBS)
fi

dnl End of check for libvirt and libxml2 libraries.

# Check for enabled/disabled features
#

# AC_COLLECTD(name, enable/disable, info-text, feature/module)
# ------------------------------------------------------------
dnl
m4_define([my_toupper], [m4_translit([$1], m4_defn([m4_cr_letters]), m4_defn([m4_cr_LETTERS]))])
dnl
AC_DEFUN(
	[AC_COLLECTD],
	[
	m4_if([$1], [], [AC_FATAL([AC_COLLECTD([$1], [$2], [$3], [$4]): 1st argument must not be empty])])dnl
	m4_if(
		[$2],
		[enable],
		[dnl
		m4_define([EnDis],[disabled])dnl
		m4_define([YesNo],[no])dnl
		],dnl
		[m4_if(
			[$2],
			[disable],
			[dnl
			m4_define([EnDis],[enabled])dnl
			m4_define([YesNo],[yes])dnl
			],
			[dnl
			AC_FATAL([AC_COLLECTD([$1], [$2], [$3], [$4]): 2nd argument must be either enable or disable])dnl
			]dnl
		)]dnl
	)dnl
	m4_if([$3], [feature], [],
		[m4_if(
			[$3], [module], [],
			[dnl
			AC_FATAL([AC_COLLECTD([$1], [$2], [$3], [$4]): 3rd argument must be either feature or disable])dnl
			]dnl
		)]dnl
	)dnl
	AC_ARG_ENABLE(
		[$1],
		AS_HELP_STRING([--$2-$1], [$2 $4 (EnDis by def)]),
		[],
		enable_$1='[YesNo]'dnl
	)# AC_ARG_ENABLE
if test "x$enable_$1" = "xno"
then
	collectd_$1=0
else
	if test "x$enable_$1" = "xyes"
	then
		collectd_$1=1
	else
		AC_MSG_NOTICE([please specify either --enable-$1 or --disable-$1; enabling $1.])
		collectd_$1=1
		enable_$1='yes'
	fi
fi
	AC_DEFINE_UNQUOTED([COLLECT_]my_toupper([$1]), [$collectd_$1], [wether or not to enable $3 $4])
	AM_CONDITIONAL([BUILD_]my_toupper([$3])[_]my_toupper([$1]), [test "x$enable_$1" = "xyes"])dnl
	]dnl
)# AC_COLLECTD(name, enable/disable, info-text, feature/module)

# AC_PLUGIN(name, default, info)
# ------------------------------------------------------------
dnl
AC_DEFUN(
  [AC_PLUGIN],
  [
    enable_plugin="no"
    AC_ARG_ENABLE([$1], AC_HELP_STRING([--enable-$1], [$3]),
    [
     if test "x$enableval" = "xyes"
     then
	     enable_plugin="yes"
     else
	     enable_plugin="no"
     fi
    ],
    [
     if test "x$2" = "xyes"
     then
	     enable_plugin="yes"
     else
	     enable_plugin="no"
     fi
    ])
    if test "x$enable_plugin" = "xyes"
    then
	    AC_DEFINE([HAVE_PLUGIN_]my_toupper([$1]), 1, [Define to 1 if the $1 plugin is enabled.])
    fi
    AM_CONDITIONAL([BUILD_PLUGIN_]my_toupper([$1]), test "x$enable_plugin" = "xyes")
    enable_$1="$enable_plugin"
  ]
)# AC_PLUGIN(name, default, info)

m4_divert_once([HELP_ENABLE], [
collectd features:])
# FIXME: Remove these calls to `AC_COLLECTD' and then remove that macro.
AC_COLLECTD([debug],     [enable],  [feature], [debugging])
AC_COLLECTD([daemon],    [disable], [feature], [daemon mode])
AC_COLLECTD([getifaddrs],[enable],  [feature], [getifaddrs under Linux])

plugin_battery="no"
plugin_cpu="no"
plugin_cpufreq="no"
plugin_df="no"
plugin_disk="no"
plugin_entropy="no"
plugin_interface="no"
plugin_ipvs="no"
plugin_irq="no"
plugin_libvirt="no"
plugin_load="no"
plugin_memory="no"
plugin_multimeter="no"
plugin_nfs="no"
plugin_perl="no"
plugin_processes="no"
plugin_serial="no"
plugin_swap="no"
plugin_tape="no"
plugin_tcpconns="no"
plugin_users="no"
plugin_vserver="no"
plugin_wireless="no"

# Linux
if test "x$ac_system" = "xLinux"
then
	plugin_battery="yes"
	plugin_cpu="yes"
	plugin_cpufreq="yes"
	plugin_disk="yes"
	plugin_entropy="yes"
	plugin_interface="yes"
	plugin_irq="yes"
	plugin_load="yes"
	plugin_memory="yes"
	plugin_nfs="yes"
	plugin_processes="yes"
	plugin_serial="yes"
	plugin_swap="yes"
	plugin_tcpconns="yes"
	plugin_vserver="yes"
	plugin_wireless="yes"

	if test "x$have_net_ip_vs_h" = "xyes" -o "x$have_ip_vs_h" = "xyes"
	then
		plugin_ipvs="yes"
	fi
fi

# Mac OS X devices
if test "x$with_libiokit" = "xyes"
then
	plugin_battery="yes"
	plugin_disk="yes"
fi

# Solaris
if test "x$with_devinfo$with_kstat" = "xyesyes"
then
	plugin_cpu="yes"
	plugin_disk="yes"
	plugin_interface="yes"
	plugin_memory="yes"
	plugin_swap="yes"
	plugin_tape="yes"
fi

# libstatgrab
if test "x$with_libstatgrab" = "xyes"
then
	plugin_interface="yes"
	plugin_load="yes"
	plugin_memory="yes"
	plugin_swap="yes"
fi

if test "x$have_processor_info" = "xyes"
then
	plugin_cpu="yes"
fi
if test "x$have_sysctlbyname" = "xyes"
then
	plugin_cpu="yes"
	plugin_memory="yes"
	plugin_tcpconns="yes"
fi

if test "x$have_statfs" = "xyes"
then
	plugin_df="yes"
fi
if test "x$have_statvfs" = "xyes"
then
	plugin_df="yes"
fi

if test "x$have_getifaddrs" = "xyes"
then
	plugin_interface="yes"
fi

if test "x$with_libxml2" = "xyes" && test "x$with_libvirt" = "xyes"
then
	plugin_libvirt="yes"
fi

if test "x$have_getloadavg" = "xyes"
then
	plugin_load="yes"
fi

if test "x$have_libperl$have_perl_ithreads" = "xyesyes"
then
	plugin_perl="yes"
fi

# Mac OS X memory interface
if test "x$have_host_statistics" = "xyes"
then
	plugin_memory="yes"
fi

if test "x$have_termios_h" = "xyes"
then
	plugin_multimeter="yes"
fi

if test "x$have_thread_info" = "xyes"
then
	plugin_processes="yes"
fi

if test "x$with_libkvm" = "xyes"
then
	plugin_swap="yes"
fi

if test "x$have_getutent" = "xyes"
then
	plugin_users="yes"
fi
if test "x$have_getutxent" = "xyes"
then
	plugin_users="yes"
fi

# FIXME: sysctl for swap plugin

m4_divert_once([HELP_ENABLE], [
collectd plugins:])

AC_PLUGIN([apache],      [$with_libcurl],      [Apache httpd statistics])
AC_PLUGIN([apcups],      [yes],                [Statistics of UPSes by APC])
AC_PLUGIN([apple_sensors], [$with_libiokit],   [Apple's hardware sensors])
AC_PLUGIN([battery],     [$plugin_battery],    [Battery statistics])
AC_PLUGIN([cpu],         [$plugin_cpu],        [CPU usage statistics])
AC_PLUGIN([cpufreq],     [$plugin_cpufreq],    [CPU frequency statistics])
AC_PLUGIN([csv],         [yes],                [CSV output plugin])
AC_PLUGIN([df],          [$plugin_df],         [Filesystem usage statistics])
AC_PLUGIN([disk],        [$plugin_disk],       [Disk usage statistics])
AC_PLUGIN([dns],         [$with_libpcap],      [DNS traffic analysis])
AC_PLUGIN([email],       [yes],                [EMail statistics])
AC_PLUGIN([entropy],     [$plugin_entropy],    [Entropy statistics])
AC_PLUGIN([exec],        [yes],                [Execution of external programs])
AC_PLUGIN([hddtemp],     [yes],                [Query hddtempd])
AC_PLUGIN([interface],   [$plugin_interface],  [Interface traffic statistics])
AC_PLUGIN([iptables],    [$with_libiptc],      [IPTables rule counters])
AC_PLUGIN([ipvs],        [$plugin_ipvs],       [IPVS connection statistics])
AC_PLUGIN([irq],         [$plugin_irq],        [IRQ statistics])
AC_PLUGIN([libvirt],     [$plugin_libvirt],    [Virtual machine statistics])
AC_PLUGIN([load],        [$plugin_load],       [System load])
AC_PLUGIN([logfile],     [yes],                [File logging plugin])
AC_PLUGIN([mbmon],       [yes],                [Query mbmond])
AC_PLUGIN([memcached],   [yes],                [memcached statistics])
AC_PLUGIN([memory],      [$plugin_memory],     [Memory usage])
AC_PLUGIN([multimeter],  [$plugin_multimeter], [Read multimeter values])
AC_PLUGIN([mysql],       [$with_libmysql],     [MySQL statistics])
AC_PLUGIN([netlink],     [$with_libnetlink],   [Enhanced Linux network statistics])
AC_PLUGIN([network],     [yes],                [Network communication plugin])
AC_PLUGIN([nfs],         [$plugin_nfs],        [NFS statistics])
AC_PLUGIN([nginx],       [$with_libcurl],      [nginx statistics])
AC_PLUGIN([ntpd],        [yes],                [NTPd statistics])
AC_PLUGIN([nut],         [$with_libupsclient], [Network UPS tools statistics])
AC_PLUGIN([perl],        [$plugin_perl],       [Embed a Perl interpreter])
AC_PLUGIN([ping],        [$with_liboping],     [Network latency statistics])
AC_PLUGIN([processes],   [$plugin_processes],  [Process statistics])
AC_PLUGIN([rrdtool],     [$with_rrdtool],      [RRDTool output plugin])
AC_PLUGIN([sensors],     [$with_lm_sensors],   [lm_sensors statistics])
AC_PLUGIN([serial],      [$plugin_serial],     [serial port traffic])
AC_PLUGIN([snmp],        [$with_libnetsnmp],   [SNMP querying plugin])
AC_PLUGIN([swap],        [$plugin_swap],       [Swap usage statistics])
AC_PLUGIN([syslog],      [$have_syslog],       [Syslog logging plugin])
AC_PLUGIN([tape],        [$plugin_tape],       [Tape drive statistics])
AC_PLUGIN([tcpconns],    [$plugin_tcpconns],   [TCP connection statistics])
AC_PLUGIN([unixsock],    [yes],                [Unixsock communication plugin])
AC_PLUGIN([users],       [$plugin_users],      [User statistics])
AC_PLUGIN([uuid],        [yes],                [UUID as hostname plugin])
AC_PLUGIN([vserver],     [$plugin_vserver],    [Linux VServer statistics])
AC_PLUGIN([wireless],    [$plugin_wireless],   [Wireless statistics])
AC_PLUGIN([xmms],        [$with_libxmms],      [XMMS statistics])

dnl ip_vs.h
if test "x$ac_system" = "xLinux" -a "x$have_net_ip_vs_h$have_ip_vs_h" = "xnono"
then
	enable_ipvs="$enable_ipvs (ip_vs.h not found)"
fi

dnl Perl bindings
AC_ARG_WITH(perl-bindings, [AS_HELP_STRING([--with-perl-bindings@<:@=OPTIONS@:>@], [Options passed to "perl Makefile.PL".])],
[
	if test "x$withval" != "xno" && test "x$withval" != "xyes"
	then
		PERL_BINDINGS_OPTIONS="$withval"
		with_perl_bindings="yes"
	else
		PERL_BINDINGS_OPTIONS=""
		with_perl_bindings="$withval"
	fi
],
[
	PERL_BINDINGS_OPTIONS=""
	if test -n "$perl_interpreter"
	then
		with_perl_bindings="yes"
	else
		with_perl_bindings="no (no perl interpreter found)"
	fi
])
if test "x$with_perl_bindings" = "xyes"
then
	PERL_BINDINGS="perl"
else
	PERL_BINDINGS=""
fi
AC_SUBST(PERL_BINDINGS)
AC_SUBST(PERL_BINDINGS_OPTIONS)

AC_OUTPUT(Makefile src/Makefile src/collectd.conf src/liboconfig/Makefile src/liboping/Makefile bindings/Makefile)

if test "x$with_rrdtool" = "xyes" -a "x$librrd_threadsafe" != "xyes"
then
	with_rrdtool="yes (warning: librrd is not thread-safe)"
fi

if test "x$with_liboping" = "xyes" -a "x$with_own_liboping" = "xyes"
then
	with_liboping="yes (shipped version)"
fi

if test "x$with_libperl" = "xyes"
then
	with_libperl="yes (version `$perl_interpreter -MConfig -e 'print $Config{version};'`)"
else
	enable_perl="no (needs libperl)"
fi

if test "x$with_perl_bindings" = "xyes" -a "x$PERL_BINDINGS_OPTIONS" != "x"
then
	with_perl_bindings="yes ($PERL_BINDINGS_OPTIONS)"
fi

cat <<EOF;

Configuration:
  Libraries:
    libcurl . . . . . . $with_libcurl
    libiokit  . . . . . $with_libiokit
    libiptc . . . . . . $with_libiptc
    libkstat  . . . . . $with_kstat
    libkvm  . . . . . . $with_libkvm
    libmysql  . . . . . $with_libmysql
    libnetlink  . . . . $with_libnetlink
    libnetsnmp  . . . . $with_libnetsnmp
    liboconfig  . . . . $with_liboconfig
    liboping  . . . . . $with_liboping
    libpcap . . . . . . $with_libpcap
    libperl . . . . . . $with_libperl
    libpthread  . . . . $with_libpthread
    librrd  . . . . . . $with_rrdtool
    libsensors  . . . . $with_lm_sensors
    libstatgrab . . . . $with_libstatgrab
    libupsclient  . . . $with_libupsclient
    libvirt . . . . . . $with_libvirt
    libxml2 . . . . . . $with_libxml2
    libxmms . . . . . . $with_libxmms

  Features:
    daemon mode . . . . $enable_daemon
    debug . . . . . . . $enable_debug

  Bindings:
    perl  . . . . . . . $with_perl_bindings

  Modules:
    apache  . . . . . . $enable_apache
    apcups  . . . . . . $enable_apcups
    apple_sensors . . . $enable_apple_sensors
    battery . . . . . . $enable_battery
    cpu . . . . . . . . $enable_cpu
    cpufreq . . . . . . $enable_cpufreq
    csv . . . . . . . . $enable_csv
    df  . . . . . . . . $enable_df
    disk  . . . . . . . $enable_disk
    dns . . . . . . . . $enable_dns
    email . . . . . . . $enable_email
    entropy . . . . . . $enable_entropy
    exec  . . . . . . . $enable_exec
    hddtemp . . . . . . $enable_hddtemp
    interface . . . . . $enable_interface
    iptables  . . . . . $enable_iptables
    ipvs  . . . . . . . $enable_ipvs
    irq . . . . . . . . $enable_irq
    libvirt . . . . . . $enable_libvirt
    load  . . . . . . . $enable_load
    logfile . . . . . . $enable_logfile
    mbmon . . . . . . . $enable_mbmon
    memcached . . . . . $enable_memcached
    memory  . . . . . . $enable_memory
    multimeter  . . . . $enable_multimeter
    mysql . . . . . . . $enable_mysql
    netlink . . . . . . $enable_netlink
    network . . . . . . $enable_network
    nfs . . . . . . . . $enable_nfs
    nginx . . . . . . . $enable_nginx
    ntpd  . . . . . . . $enable_ntpd
    nut . . . . . . . . $enable_nut
    perl  . . . . . . . $enable_perl
    ping  . . . . . . . $enable_ping
    processes . . . . . $enable_processes
    rrdtool . . . . . . $enable_rrdtool
    sensors . . . . . . $enable_sensors
    serial  . . . . . . $enable_serial
    snmp  . . . . . . . $enable_snmp
    swap  . . . . . . . $enable_swap
    syslog  . . . . . . $enable_syslog
    tape  . . . . . . . $enable_tape
    tcpconns  . . . . . $enable_tcpconns
    unixsock  . . . . . $enable_unixsock
    users . . . . . . . $enable_users
    uuid  . . . . . . . $enable_uuid
    vserver . . . . . . $enable_vserver
    wireless  . . . . . $enable_wireless
    xmms  . . . . . . . $enable_xmms

EOF<|MERGE_RESOLUTION|>--- conflicted
+++ resolved
@@ -1098,12 +1098,7 @@
 AC_CHECK_LIB(IOKit, IOServiceGetMatchingServices,
 [
 	with_libiokit="yes"
-<<<<<<< HEAD
-	collectd_libiokit=1
-],
-=======
 ], 
->>>>>>> 540f2619
 [
 	with_libiokit="no"
 ])
